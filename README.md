--- conflicted
+++ resolved
@@ -8,8 +8,6 @@
 4. [极客时间: Redis核心技术与实战](https://time.geekbang.org/column/intro/100056701)
 5. [7-days http server](https://geektutu.com/post/gee-day1.html)
 6. [代码规范](https://bbs.huaweicloud.com/blogs/291830)
-<<<<<<< HEAD
-=======
 
 ## 目录结构设计
 1. /web<br>
@@ -98,7 +96,6 @@
     └── swagger.yaml
     ```
     二级目录的主要作用，就是在一个项目同时提供了多种不同的访问方式时，可以分类存放。用这种方式可以避免潜在的冲突，也能让项目结构更加清晰。
->>>>>>> 58c4cd42
 
 ## PR规范
 1. commit message 必须以todo编号: message 的样式做记录<br>
